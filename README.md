--- conflicted
+++ resolved
@@ -1,59 +1,3 @@
-<<<<<<< HEAD
-# steer-llama (PoC)
-
-Minimal end-to-end pipeline for persona/style vectors (artifact generation → responses → judging → activation extraction → steering), inspired by Persona Vectors [Chen et al., 2025].
-
-Paper: https://arxiv.org/pdf/2507.21509
-
-## Quickstart
-
-1) Install
-
-```bash
-python -m venv .venv && source .venv/bin/activate
-pip install -r requirements.txt
-```
-
-2) Set API keys (optional; for artifact generation and judging)
-
-```bash
-export OPENAI_API_KEY=...
-# or
-export ANTHROPIC_API_KEY=...
-```
-
-3) CLI usage
-
-```bash
-python -m steer_llama.cli gen-artifacts --trait "emoji-enthusiastic" \
-  --description "Avoid markdown, use emojis, short and upbeat replies"
-
-python -m steer_llama.cli collect \
-  --trait "emoji-enthusiastic" \
-  --hf-model "TinyLlama/TinyLlama-1.1B-Chat-v1.0" \
-  --pair-index 0
-
-python -m steer_llama.cli judge --trait "emoji-enthusiastic"
-
-python -m steer_llama.cli extract \
-  --trait "emoji-enthusiastic" \
-  --hf-model "TinyLlama/TinyLlama-1.1B-Chat-v1.0" \
-  --top-k 16 --normalize --select-by-norm
-
-python -m steer_llama.cli steer \
-  --trait "emoji-enthusiastic" \
-  --hf-model "TinyLlama/TinyLlama-1.1B-Chat-v1.0" \
-  --alpha 2.0 \
-  --prompt "Tell me about black holes"
-```
-
-Artifacts and outputs are stored under `data/<trait>/`.
-
-## Notes
-- Default HF model is small for easy local runs; swap to your target.
-- Steering is applied via a forward hook on the selected decoder layer.
-- This PoC follows the workflow described in the Persona Vectors paper but keeps each step minimal.
-=======
 # DPO Activations Extractor
 
 This script extracts activations from a HookedTransformer model for DPO (Direct Preference Optimization) dataset pairs. It processes chosen/rejected conversation pairs and stores activations at the point where conversations diverge.
@@ -168,5 +112,4 @@
 
 - Invalid conversations are skipped with error logging
 - Memory issues are handled gracefully
-- Intermediate saves prevent data loss on long runs
->>>>>>> 7a9b8cf6
+- Intermediate saves prevent data loss on long runs